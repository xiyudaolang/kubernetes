--- conflicted
+++ resolved
@@ -18,14 +18,11 @@
       - smarterclayton
       - thockin
       - wojtek-t
-<<<<<<< HEAD
+      - liggitt
       # Only meant for FEATURE BRANCH
       - apelisse
       - jennybuckley
-=======
-      - liggitt
 
->>>>>>> 2fcdb50f
   # Bazel build infrastructure changes often touch files throughout the tree
   "\\.bzl$":
     reviewers:
